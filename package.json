--- conflicted
+++ resolved
@@ -48,13 +48,8 @@
 		"vuex-router-sync": "^5.0.0"
 	},
 	"devDependencies": {
-<<<<<<< HEAD
 		"@babel/core": "^7.5.5",
-		"@babel/plugin-proposal-object-rest-spread": "^7.5.4",
-=======
-		"@babel/core": "^7.5.4",
 		"@babel/plugin-proposal-object-rest-spread": "^7.5.5",
->>>>>>> 93d5a688
 		"@babel/plugin-syntax-dynamic-import": "^7.2.0",
 		"@babel/preset-env": "^7.5.5",
 		"@vue/test-utils": "^1.0.0-beta.29",
